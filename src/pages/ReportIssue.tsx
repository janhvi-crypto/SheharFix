<<<<<<< HEAD
import React, { useState, useEffect, forwardRef, useRef } from 'react';
import { MapPin, Mic, Upload, Send, ArrowLeft } from 'lucide-react';
import { Button as UIButton, ButtonProps } from '@/components/ui/button';
=======

import React, { useState, useEffect } from 'react';
import { Camera, MapPin, Mic, Upload, Send, ArrowLeft } from 'lucide-react';
import { Button } from '@/components/ui/button';
>>>>>>> fc6538b4
import { Card, CardContent, CardHeader, CardTitle } from '@/components/ui/card';
import { Input } from '@/components/ui/input';
import { Label } from '@/components/ui/label';
import { Textarea } from '@/components/ui/textarea';
import { Select, SelectContent, SelectItem, SelectTrigger, SelectValue } from '@/components/ui/select';
import { Checkbox } from '@/components/ui/checkbox';
import Layout from '@/components/Layout';
import LoadingScreen from '@/components/LoadingScreen';
import { useNavigate } from 'react-router-dom';
import toast from 'react-hot-toast';

const ReportIssue = () => {
  const navigate = useNavigate();
  const [isLoading, setIsLoading] = useState(true);
  const [formData, setFormData] = useState({
    title: '',
    description: '',
    category: '',
    location: '',
    priority: '',
    anonymous: false
  });
  const [errors, setErrors] = useState<Record<string, string>>({});
  const [isRecording, setIsRecording] = useState(false);
<<<<<<< HEAD
  const [mlPrediction, setMlPrediction] = useState<string | null>(null);
  const [mlConfidence, setMlConfidence] = useState<number>(0);
  const [categoryMismatch, setCategoryMismatch] = useState(false);
  const mismatchToastedRef = useRef(false);
=======
  const [selectedImages, setSelectedImages] = useState<File[]>([]);
  const [isSubmitting, setIsSubmitting] = useState(false);
>>>>>>> fc6538b4

  useEffect(() => {
    setTimeout(() => setIsLoading(false), 2000);
  }, []);

<<<<<<< HEAD
  // Auto-evaluate mismatch whenever prediction, confidence or selected category changes
  useEffect(() => {
    if (
      mlPrediction &&
      mlConfidence > 0.5 &&
      formData.category &&
      mlPrediction.toLowerCase() !== formData.category.toLowerCase()
    ) {
      setCategoryMismatch(true);
    } else {
      setCategoryMismatch(false);
    }
  }, [mlPrediction, mlConfidence, formData.category]);

  // Notify when mismatch is detected (top red banner will also show)
  useEffect(() => {
    if (categoryMismatch && mlPrediction) {
      if (!mismatchToastedRef.current) {
        toast.error(`Category Mismatch: AI suggests "${mlPrediction}". Please review.`);
        mismatchToastedRef.current = true;
      }
    } else {
      mismatchToastedRef.current = false;
    }
  }, [categoryMismatch, mlPrediction]);

  const categories = ['pothole', 'garbage', 'streetlight', 'Drainage', 'Water Supply', 'Sanitation', 'Traffic Signals', 'Park Maintenance', 'Noise Pollution', 'Other'];
=======
  const categories = [
    'Potholes',
    'Garbage',
    'Street Lights',
    'Drainage',
    'Water Supply',
    'Sanitation',
    'Traffic Signals',
    'Park Maintenance',
    'Noise Pollution',
    'Other'
  ];

>>>>>>> fc6538b4
  const priorityLevels = [
    { value: 'low', label: 'Low Priority', color: 'text-green-600' },
    { value: 'medium', label: 'Medium Priority', color: 'text-yellow-600' },
    { value: 'high', label: 'High Priority', color: 'text-orange-600' },
    { value: 'urgent', label: 'Urgent', color: 'text-red-600' }
  ];

  const validateForm = () => {
    const newErrors: Record<string, string> = {};

    if (!formData.title.trim()) {
      newErrors.title = 'Title is required';
    }

    if (!formData.description.trim()) {
      newErrors.description = 'Description is required';
    }

    if (!formData.category) {
      newErrors.category = 'Category is required';
    }

    if (!formData.location.trim()) {
      newErrors.location = 'Location is required';
    }

    if (!formData.priority) {
      newErrors.priority = 'Priority level is required';
    }

    if (selectedImages.length === 0) {
      newErrors.images = 'At least one image is required';
    }

    setErrors(newErrors);
    return Object.keys(newErrors).length === 0;
  };

  const handleInputChange = (field: string, value: string | boolean) => {
    setFormData(prev => ({ ...prev, [field]: value }));
    // Clear error when user starts typing
    if (errors[field]) {
      setErrors(prev => ({ ...prev, [field]: '' }));
    }
  };

<<<<<<< HEAD
  const handleImageUpload = async (event: React.ChangeEvent<HTMLInputElement>) => {
    const file = event.target.files?.[0];
    if (!file) return;
    setSelectedImage(file);
    setMlPrediction(null);
    setMlConfidence(0);
    setCategoryMismatch(false);
    if (errors.photo) {
      setErrors(prev => {
        const newErrors = { ...prev };
        delete newErrors.photo;
        return newErrors;
      });
    }

    // Call ML service for prediction
    try {
      const formDataImage = new FormData();
      formDataImage.append('file', file);
      // Use Vite dev proxy to avoid CORS and port issues
      const response = await fetch('/ml/predict', {
        method: 'POST',
        body: formDataImage,
      });
      if (!response.ok) {
        const errText = await response.text().catch(() => '');
        throw new Error(errText || 'Prediction request failed');
      }
      const result = await response.json();
      if (result?.prediction) {
        setMlPrediction(result.prediction);
        setMlConfidence(Number(result.confidence || 0));
        // Notify user with an in-app toast about AI suggestion
        const confPercent = Number(result.confidence || 0) * 100;
        toast.success(
          `AI suggests: ${result.prediction} (${confPercent.toFixed(1)}% confidence)`,
        );
=======
  const handleImageUpload = (event: React.ChangeEvent<HTMLInputElement>) => {
    const files = Array.from(event.target.files || []);
    if (files.length > 0) {
      setSelectedImages(prev => [...prev, ...files].slice(0, 5)); // Max 5 images
      if (errors.images) {
        setErrors(prev => ({ ...prev, images: '' }));
>>>>>>> fc6538b4
      }
    }
  };

  const removeImage = (index: number) => {
    setSelectedImages(prev => prev.filter((_, i) => i !== index));
  };

  const startRecording = () => {
    setIsRecording(true);
    // Mock voice recording - in real app would use Web Speech API
    setTimeout(() => {
      setIsRecording(false);
      const voiceText = "There is a large pothole on the main road causing traffic issues. It needs immediate attention.";
      setFormData(prev => ({ ...prev, description: voiceText }));
      toast.success('Voice recording added to description');
    }, 3000);
  };

  const getCurrentLocation = () => {
    if (navigator.geolocation) {
      navigator.geolocation.getCurrentPosition(
        (position) => {
          const { latitude, longitude } = position.coords;
          // Mock reverse geocoding
          const mockAddress = `${latitude.toFixed(4)}, ${longitude.toFixed(4)} - Koramangala, Bangalore`;
          setFormData(prev => ({ ...prev, location: mockAddress }));
          toast.success('Location added successfully');
        },
        (error) => {
          toast.error('Unable to get location. Please enter manually.');
        }
      );
    } else {
      toast.error('Geolocation is not supported by this browser.');
    }
  };

  const handleSubmit = async (e: React.FormEvent) => {
    e.preventDefault();

    if (!validateForm()) {
      toast.error('Please fill in all required fields');
      return;
    }

    setIsSubmitting(true);

    try {
      // Replace with actual API call to your backend
      const reportData = {
        title: formData.title,
        description: formData.description,
        location: formData.location,
        category: formData.category,
        priority: formData.priority,
        images: selectedImages,
        isAnonymous: formData.anonymous,
        reportedBy: 'Current User' // Replace with actual user info
      };

      // Call your backend API
      const response = await fetch('/api/issues', {
        method: 'POST',
        headers: {
          'Content-Type': 'application/json',
          'Authorization': `Bearer ${localStorage.getItem('auth-token')}`
        },
        body: JSON.stringify(reportData)
      });

      if (!response.ok) {
        throw new Error('Failed to submit report');
      }

      const newIssue = await response.json();
      
      toast.success('Issue reported successfully! You will receive updates via notifications.');
      navigate('/dashboard');
    } catch (error) {
      toast.error('Failed to submit report. Please try again.');
      console.error('Error submitting issue:', error);
    } finally {
      setIsSubmitting(false);
    }
  };

  if (isLoading) {
    return <LoadingScreen />;
  }

  return (
    <Layout searchPlaceholder="Search previous reports...">
      <div className="max-w-2xl mx-auto p-6">
        <div className="mb-6">
          <Button
            variant="ghost"
            onClick={() => navigate('/dashboard')}
            className="mb-4"
          >
            <ArrowLeft className="w-4 h-4 mr-2" />
            Back to Dashboard
          </Button>
          
          <div>
            <h1 className="text-3xl font-bold text-foreground">Report New Issue</h1>
            <p className="text-muted-foreground mt-1">
              Help improve your community by reporting civic issues
            </p>
          </div>
        </div>

        <form onSubmit={handleSubmit}>
          <Card className="card-gradient">
            <CardHeader>
              <CardTitle>Issue Details</CardTitle>
            </CardHeader>
            <CardContent className="space-y-6">
              {/* Title */}
              <div className="space-y-2">
                <Label htmlFor="title">Issue Title *</Label>
                <Input
                  id="title"
                  placeholder="e.g., Pothole on MG Road"
                  value={formData.title}
                  onChange={(e) => handleInputChange('title', e.target.value)}
                  className={errors.title ? 'border-destructive' : ''}
                />
                {errors.title && (
                  <p className="text-sm text-destructive">{errors.title}</p>
                )}
              </div>

              {/* Description */}
              <div className="space-y-2">
                <div className="flex items-center justify-between">
                  <Label htmlFor="description">Description *</Label>
                  <Button
                    type="button"
                    variant="outline"
                    size="sm"
                    onClick={startRecording}
                    disabled={isRecording}
                    className="flex items-center space-x-2"
                  >
                    <Mic className={`w-4 h-4 ${isRecording ? 'text-red-500 animate-pulse' : ''}`} />
                    <span>{isRecording ? 'Recording...' : 'Voice Input'}</span>
                  </Button>
                </div>
                <Textarea
                  id="description"
                  placeholder="Describe the issue in detail..."
                  value={formData.description}
                  onChange={(e) => handleInputChange('description', e.target.value)}
                  className={`min-h-[100px] ${errors.description ? 'border-destructive' : ''}`}
                />
                {errors.description && (
                  <p className="text-sm text-destructive">{errors.description}</p>
                )}
              </div>

              {/* Category and Priority */}
              <div className="grid grid-cols-1 md:grid-cols-2 gap-4">
                <div className="space-y-2">
                  <Label>Category *</Label>
                  <Select
                    value={formData.category}
                    onValueChange={(value) => handleInputChange('category', value)}
                  >
                    <SelectTrigger className={errors.category ? 'border-destructive' : ''}>
                      <SelectValue placeholder="Select category" />
                    </SelectTrigger>
                    <SelectContent>
                      {categories.map((category) => (
                        <SelectItem key={category} value={category.toLowerCase()}>
                          {category}
                        </SelectItem>
                      ))}
                    </SelectContent>
                  </Select>
                  {errors.category && (
                    <p className="text-sm text-destructive">{errors.category}</p>
                  )}
                </div>

                <div className="space-y-2">
                  <Label>Priority Level *</Label>
                  <Select
                    value={formData.priority}
                    onValueChange={(value) => handleInputChange('priority', value)}
                  >
                    <SelectTrigger className={errors.priority ? 'border-destructive' : ''}>
                      <SelectValue placeholder="Select priority" />
                    </SelectTrigger>
                    <SelectContent>
                      {priorityLevels.map((level) => (
                        <SelectItem key={level.value} value={level.value}>
                          <span className={level.color}>{level.label}</span>
                        </SelectItem>
                      ))}
                    </SelectContent>
                  </Select>
                  {errors.priority && (
                    <p className="text-sm text-destructive">{errors.priority}</p>
                  )}
                </div>
              </div>

              {/* Location */}
              <div className="space-y-2">
                <div className="flex items-center justify-between">
                  <Label htmlFor="location">Location *</Label>
                  <Button
                    type="button"
                    variant="outline"
                    size="sm"
                    onClick={getCurrentLocation}
                    className="flex items-center space-x-2"
                  >
                    <MapPin className="w-4 h-4" />
                    <span>Use Current Location</span>
                  </Button>
                </div>
                <Input
                  id="location"
                  placeholder="Enter the exact location"
                  value={formData.location}
                  onChange={(e) => handleInputChange('location', e.target.value)}
                  className={errors.location ? 'border-destructive' : ''}
                />
                {errors.location && (
                  <p className="text-sm text-destructive">{errors.location}</p>
                )}
              </div>

              {/* Image Upload */}
              <div className="space-y-2">
                <Label>Photos * (Max 5)</Label>
                <div className="border-2 border-dashed border-border rounded-lg p-6 text-center">
                  <input
                    type="file"
                    accept="image/*"
                    multiple
                    onChange={handleImageUpload}
                    className="hidden"
                    id="image-upload"
                  />
                  <label htmlFor="image-upload" className="cursor-pointer">
                    <Upload className="w-8 h-8 mx-auto mb-2 text-muted-foreground" />
                    <p className="text-sm text-muted-foreground">
                      Click to upload photos or drag and drop
                    </p>
                    <p className="text-xs text-muted-foreground mt-1">
                      PNG, JPG up to 5MB each
                    </p>
                  </label>
                </div>

                {/* Selected Images Preview */}
                {selectedImages.length > 0 && (
                  <div className="grid grid-cols-2 md:grid-cols-3 gap-4 mt-4">
                    {selectedImages.map((file, index) => (
                      <div key={index} className="relative">
                        <img
                          src={URL.createObjectURL(file)}
                          alt={`Upload ${index + 1}`}
                          className="w-full h-24 object-cover rounded-lg border"
                        />
                        <Button
                          type="button"
                          variant="destructive"
                          size="sm"
                          onClick={() => removeImage(index)}
                          className="absolute -top-2 -right-2 w-6 h-6 rounded-full p-0"
                        >
                          ×
                        </Button>
                      </div>
                    ))}
                  </div>
                )}

                {errors.images && (
                  <p className="text-sm text-destructive">{errors.images}</p>
                )}
              </div>

              {/* Anonymous Reporting */}
              <div className="flex items-center space-x-2">
                <Checkbox
                  id="anonymous"
                  checked={formData.anonymous}
                  onCheckedChange={(checked) => handleInputChange('anonymous', checked as boolean)}
                />
                <Label htmlFor="anonymous" className="text-sm">
                  Report anonymously (your identity will be hidden)
                </Label>
              </div>

              {/* Submit Button */}
              <Button
                type="submit"
                className="w-full btn-citizen"
                disabled={isSubmitting}
              >
                {isSubmitting ? (
                  'Submitting Report...'
                ) : (
                  <>
                    <Send className="w-4 h-4 mr-2" />
                    Submit Report
                  </>
                )}
              </Button>
            </CardContent>
          </Card>
        </form>
      </div>
    </Layout>
  );
};

export default ReportIssue;<|MERGE_RESOLUTION|>--- conflicted
+++ resolved
@@ -1,13 +1,6 @@
-<<<<<<< HEAD
-import React, { useState, useEffect, forwardRef, useRef } from 'react';
-import { MapPin, Mic, Upload, Send, ArrowLeft } from 'lucide-react';
-import { Button as UIButton, ButtonProps } from '@/components/ui/button';
-=======
-
-import React, { useState, useEffect } from 'react';
+import React, { useState, useEffect, useRef } from 'react';
 import { Camera, MapPin, Mic, Upload, Send, ArrowLeft } from 'lucide-react';
 import { Button } from '@/components/ui/button';
->>>>>>> fc6538b4
 import { Card, CardContent, CardHeader, CardTitle } from '@/components/ui/card';
 import { Input } from '@/components/ui/input';
 import { Label } from '@/components/ui/label';
@@ -32,21 +25,17 @@
   });
   const [errors, setErrors] = useState<Record<string, string>>({});
   const [isRecording, setIsRecording] = useState(false);
-<<<<<<< HEAD
+  const [selectedImages, setSelectedImages] = useState<File[]>([]);
+  const [isSubmitting, setIsSubmitting] = useState(false);
   const [mlPrediction, setMlPrediction] = useState<string | null>(null);
   const [mlConfidence, setMlConfidence] = useState<number>(0);
   const [categoryMismatch, setCategoryMismatch] = useState(false);
   const mismatchToastedRef = useRef(false);
-=======
-  const [selectedImages, setSelectedImages] = useState<File[]>([]);
-  const [isSubmitting, setIsSubmitting] = useState(false);
->>>>>>> fc6538b4
 
   useEffect(() => {
     setTimeout(() => setIsLoading(false), 2000);
   }, []);
 
-<<<<<<< HEAD
   // Auto-evaluate mismatch whenever prediction, confidence or selected category changes
   useEffect(() => {
     if (
@@ -61,7 +50,7 @@
     }
   }, [mlPrediction, mlConfidence, formData.category]);
 
-  // Notify when mismatch is detected (top red banner will also show)
+  // Notify when mismatch is detected
   useEffect(() => {
     if (categoryMismatch && mlPrediction) {
       if (!mismatchToastedRef.current) {
@@ -73,8 +62,6 @@
     }
   }, [categoryMismatch, mlPrediction]);
 
-  const categories = ['pothole', 'garbage', 'streetlight', 'Drainage', 'Water Supply', 'Sanitation', 'Traffic Signals', 'Park Maintenance', 'Noise Pollution', 'Other'];
-=======
   const categories = [
     'Potholes',
     'Garbage',
@@ -88,7 +75,6 @@
     'Other'
   ];
 
->>>>>>> fc6538b4
   const priorityLevels = [
     { value: 'low', label: 'Low Priority', color: 'text-green-600' },
     { value: 'medium', label: 'Medium Priority', color: 'text-yellow-600' },
@@ -98,64 +84,43 @@
 
   const validateForm = () => {
     const newErrors: Record<string, string> = {};
-
-    if (!formData.title.trim()) {
-      newErrors.title = 'Title is required';
-    }
-
-    if (!formData.description.trim()) {
-      newErrors.description = 'Description is required';
-    }
-
-    if (!formData.category) {
-      newErrors.category = 'Category is required';
-    }
-
-    if (!formData.location.trim()) {
-      newErrors.location = 'Location is required';
-    }
-
-    if (!formData.priority) {
-      newErrors.priority = 'Priority level is required';
-    }
-
-    if (selectedImages.length === 0) {
-      newErrors.images = 'At least one image is required';
-    }
-
+    if (!formData.title.trim()) newErrors.title = 'Title is required';
+    if (!formData.description.trim()) newErrors.description = 'Description is required';
+    if (!formData.category) newErrors.category = 'Category is required';
+    if (!formData.location.trim()) newErrors.location = 'Location is required';
+    if (!formData.priority) newErrors.priority = 'Priority level is required';
+    if (selectedImages.length === 0) newErrors.images = 'At least one image is required';
     setErrors(newErrors);
     return Object.keys(newErrors).length === 0;
   };
 
   const handleInputChange = (field: string, value: string | boolean) => {
     setFormData(prev => ({ ...prev, [field]: value }));
-    // Clear error when user starts typing
     if (errors[field]) {
       setErrors(prev => ({ ...prev, [field]: '' }));
     }
   };
 
-<<<<<<< HEAD
   const handleImageUpload = async (event: React.ChangeEvent<HTMLInputElement>) => {
-    const file = event.target.files?.[0];
-    if (!file) return;
-    setSelectedImage(file);
+    const files = Array.from(event.target.files || []);
+    if (files.length === 0) return;
+
+    // Handle multiple files for UI
+    setSelectedImages(prev => [...prev, ...files].slice(0, 5)); // Max 5 images
+    if (errors.images) {
+      setErrors(prev => ({ ...prev, images: '' }));
+    }
+
+    // Use the first file for ML prediction
+    const fileForMl = files[0];
     setMlPrediction(null);
     setMlConfidence(0);
     setCategoryMismatch(false);
-    if (errors.photo) {
-      setErrors(prev => {
-        const newErrors = { ...prev };
-        delete newErrors.photo;
-        return newErrors;
-      });
-    }
 
     // Call ML service for prediction
     try {
       const formDataImage = new FormData();
-      formDataImage.append('file', file);
-      // Use Vite dev proxy to avoid CORS and port issues
+      formDataImage.append('file', fileForMl);
       const response = await fetch('/ml/predict', {
         method: 'POST',
         body: formDataImage,
@@ -168,20 +133,14 @@
       if (result?.prediction) {
         setMlPrediction(result.prediction);
         setMlConfidence(Number(result.confidence || 0));
-        // Notify user with an in-app toast about AI suggestion
         const confPercent = Number(result.confidence || 0) * 100;
         toast.success(
-          `AI suggests: ${result.prediction} (${confPercent.toFixed(1)}% confidence)`,
+          `AI suggests: ${result.prediction} (${confPercent.toFixed(1)}% confidence)`
         );
-=======
-  const handleImageUpload = (event: React.ChangeEvent<HTMLInputElement>) => {
-    const files = Array.from(event.target.files || []);
-    if (files.length > 0) {
-      setSelectedImages(prev => [...prev, ...files].slice(0, 5)); // Max 5 images
-      if (errors.images) {
-        setErrors(prev => ({ ...prev, images: '' }));
->>>>>>> fc6538b4
       }
+    } catch (err) {
+      console.error('ML Prediction failed:', err);
+      toast.error('Could not get AI category suggestion.');
     }
   };
 
@@ -191,7 +150,6 @@
 
   const startRecording = () => {
     setIsRecording(true);
-    // Mock voice recording - in real app would use Web Speech API
     setTimeout(() => {
       setIsRecording(false);
       const voiceText = "There is a large pothole on the main road causing traffic issues. It needs immediate attention.";
@@ -205,12 +163,11 @@
       navigator.geolocation.getCurrentPosition(
         (position) => {
           const { latitude, longitude } = position.coords;
-          // Mock reverse geocoding
           const mockAddress = `${latitude.toFixed(4)}, ${longitude.toFixed(4)} - Koramangala, Bangalore`;
           setFormData(prev => ({ ...prev, location: mockAddress }));
           toast.success('Location added successfully');
         },
-        (error) => {
+        () => {
           toast.error('Unable to get location. Please enter manually.');
         }
       );
@@ -221,44 +178,21 @@
 
   const handleSubmit = async (e: React.FormEvent) => {
     e.preventDefault();
-
     if (!validateForm()) {
       toast.error('Please fill in all required fields');
       return;
     }
-
     setIsSubmitting(true);
-
     try {
-      // Replace with actual API call to your backend
       const reportData = {
-        title: formData.title,
-        description: formData.description,
-        location: formData.location,
-        category: formData.category,
-        priority: formData.priority,
+        ...formData,
         images: selectedImages,
-        isAnonymous: formData.anonymous,
         reportedBy: 'Current User' // Replace with actual user info
       };
-
-      // Call your backend API
-      const response = await fetch('/api/issues', {
-        method: 'POST',
-        headers: {
-          'Content-Type': 'application/json',
-          'Authorization': `Bearer ${localStorage.getItem('auth-token')}`
-        },
-        body: JSON.stringify(reportData)
-      });
-
-      if (!response.ok) {
-        throw new Error('Failed to submit report');
-      }
-
-      const newIssue = await response.json();
-      
-      toast.success('Issue reported successfully! You will receive updates via notifications.');
+      // Mock API call
+      console.log("Submitting report:", reportData);
+      await new Promise(resolve => setTimeout(resolve, 2000));
+      toast.success('Issue reported successfully!');
       navigate('/dashboard');
     } catch (error) {
       toast.error('Failed to submit report. Please try again.');
@@ -284,7 +218,6 @@
             <ArrowLeft className="w-4 h-4 mr-2" />
             Back to Dashboard
           </Button>
-          
           <div>
             <h1 className="text-3xl font-bold text-foreground">Report New Issue</h1>
             <p className="text-muted-foreground mt-1">
@@ -439,7 +372,6 @@
                   </label>
                 </div>
 
-                {/* Selected Images Preview */}
                 {selectedImages.length > 0 && (
                   <div className="grid grid-cols-2 md:grid-cols-3 gap-4 mt-4">
                     {selectedImages.map((file, index) => (
