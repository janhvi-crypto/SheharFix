--- conflicted
+++ resolved
@@ -1,421 +1,415 @@
-import React, { useState, useEffect } from 'react';
-import { Camera, MapPin, Mic, Upload, Send, ArrowLeft } from 'lucide-react';
-import { Button } from '@/components/ui/button';
-import { Card, CardContent, CardHeader, CardTitle } from '@/components/ui/card';
-import { Input } from '@/components/ui/input';
-import { Label } from '@/components/ui/label';
-import { Textarea } from '@/components/ui/textarea';
-import { Select, SelectContent, SelectItem, SelectTrigger, SelectValue } from '@/components/ui/select';
-import { Checkbox } from '@/components/ui/checkbox';
-import Layout from '@/components/Layout';
-import LoadingScreen from '@/components/LoadingScreen';
-import { useNavigate } from 'react-router-dom';
-import toast from 'react-hot-toast';
-
-const ReportIssue = () => {
-  const navigate = useNavigate();
-  const [isLoading, setIsLoading] = useState(true);
-  const [formData, setFormData] = useState({
-    title: '',
-    description: '',
-    category: '',
-    location: '',
-    priority: '',
-    anonymous: false // State for anonymous feature
-  });
-  const [errors, setErrors] = useState<Record<string, string>>({});
-  const [isRecording, setIsRecording] = useState(false);
-  const [selectedImage, setSelectedImage] = useState<File | null>(null);
-  const [isSubmitting, setIsSubmitting] = useState(false);
-  const [mlPrediction, setMlPrediction] = useState<string | null>(null);
-  const [mlConfidence, setMlConfidence] = useState<number>(0);
-  const [categoryMismatch, setCategoryMismatch] = useState(false);
-
-  useEffect(() => {
-    setTimeout(() => setIsLoading(false), 2000);
-  }, []);
-
-  const categories = [
-    'pothole',
-    'garbage',
-    'streetlight',
-    'Drainage',
-    'Water Supply',
-    'Sanitation',
-    'Traffic Signals',
-    'Park Maintenance',
-    'Noise Pollution',
-    'Other'
-  ];
-
-  const priorityLevels = [
-    { value: 'low', label: 'Low Priority', color: 'text-green-600' },
-    { value: 'medium', label: 'Medium Priority', color: 'text-yellow-600' },
-    { value: 'high', label: 'High Priority', color: 'text-orange-600' },
-    { value: 'urgent', label: 'Urgent', color: 'text-red-600' }
-  ];
-
-  const validateForm = (): Record<string, string> => {
-    const newErrors: Record<string, string> = {};
-    if (!formData.title.trim()) newErrors.title = 'Title is required';
-    if (!formData.description.trim()) newErrors.description = 'Description is required';
-    if (!formData.category) newErrors.category = 'Category is required';
-    if (!formData.location.trim()) newErrors.location = 'Location is required';
-    if (!formData.priority) newErrors.priority = 'Priority level is required';
-    if (!selectedImage) newErrors.photo = 'An image is required';
-    return newErrors;
-  };
-
-  const handleInputChange = (field: string, value: string | boolean) => {
-    setFormData(prev => ({ ...prev, [field]: value }));
-    if (errors[field]) {
-      setErrors(prev => {
-        const newErrors = { ...prev };
-        delete newErrors[field];
-        return newErrors;
-      });
-    }
-  };
-
-  const handleImageUpload = async (event: React.ChangeEvent<HTMLInputElement>) => {
-    const file = event.target.files?.[0];
-    if (file) {
-      setSelectedImage(file);
-      setMlPrediction(null);
-      setMlConfidence(0);
-      setCategoryMismatch(false);
-      if (errors.photo) {
-        setErrors(prev => {
-          const newErrors = { ...prev };
-          delete newErrors.photo;
-          return newErrors;
-        });
-      }
-
-      const formDataImage = new FormData();
-      formDataImage.append('file', file);
-
-      try {
-        const response = await fetch('http://127.0.0.1:8000/predict', {
-          method: 'POST',
-          body: formDataImage,
-        });
-        if (!response.ok) throw new Error('Prediction request failed');
-        const result = await response.json();
-        console.log('ML Prediction:', result);
-        if (result.prediction) {
-          setMlPrediction(result.prediction);
-          setMlConfidence(result.confidence);
-        }
-      } catch (err) {
-        console.error('ML error:', err);
-        toast.error('Failed to get AI prediction');
-      }
-    }
-  };
-
-  const removeImage = () => {
-    setSelectedImage(null);
-    setMlPrediction(null);
-    setMlConfidence(0);
-    setCategoryMismatch(false);
-  };
-
-  const startRecording = () => {
-    setIsRecording(true);
-    setTimeout(() => {
-      setIsRecording(false);
-      const voiceText = 'There is a large pothole on the main road causing traffic issues. It needs immediate attention.';
-      setFormData(prev => ({ ...prev, description: voiceText }));
-      toast.success('Voice recording added to description');
-    }, 3000);
-  };
-
-  const getCurrentLocation = () => {
-    if (navigator.geolocation) {
-      navigator.geolocation.getCurrentPosition(
-        (position) => {
-          const { latitude, longitude } = position.coords;
-          const mockAddress = `${latitude.toFixed(4)}, ${longitude.toFixed(4)} - Koramangala, Bangalore`;
-          handleInputChange('location', mockAddress);
-          toast.success('Location added successfully');
-        },
-        () => {
-          toast.error('Unable to get location. Please enter manually.');
-        }
-      );
-    } else {
-      toast.error('Geolocation is not supported by this browser.');
-    }
-  };
-
-  const handleSubmit = async (e: React.FormEvent) => {
-    e.preventDefault();
-    setCategoryMismatch(false);
-
-    const validationErrors = validateForm();
-    setErrors(validationErrors);
-
-    if (Object.keys(validationErrors).length > 0) {
-      toast.error('Please fill in all required fields');
-      const firstErrorKey = Object.keys(validationErrors)[0];
-      const errorElement = document.getElementById(firstErrorKey);
-      errorElement?.focus({ preventScroll: true });
-      errorElement?.scrollIntoView({ behavior: 'smooth', block: 'center' });
-      return;
-    }
-
-    if (mlPrediction && mlConfidence > 0.5 && mlPrediction.toLowerCase() !== formData.category.toLowerCase()) {
-      setCategoryMismatch(true);
-      toast.error(`Category Mismatch: AI suggests "${mlPrediction}". Please review.`);
-      return;
-    }
-
-    setIsSubmitting(true);
-    try {
-<<<<<<< HEAD
-      console.log('Submitting form data:', { ...formData, image: selectedImage?.name });
-      await new Promise(resolve => setTimeout(resolve, 1500));
-      toast.success('Issue reported successfully! You will receive updates via notifications.');
-=======
-      const form = new FormData();
-      form.append('title', formData.title);
-      form.append('description', formData.description);
-      form.append('category', formData.category);
-      form.append('priority', formData.priority || 'medium');
-      // Extract lat/lng if user used current location format "lat, lng - ..."
-      const locMatch = formData.location.match(/([-+]?\d*\.?\d+),\s*([-+]?\d*\.?\d+)/);
-      if (locMatch) {
-        form.append('lat', locMatch[1]);
-        form.append('lng', locMatch[2]);
-      }
-      if (selectedImages[0]) {
-        form.append('media', selectedImages[0]);
-      }
-
-      const resp = await fetch('/api/issues', {
-        method: 'POST',
-        body: form,
-        // Authorization header optional; if you wire login to backend later, include token here
-      });
-      if (!resp.ok) {
-        const err = await resp.json().catch(() => ({}));
-        throw new Error(err.error || 'Failed to submit');
-      }
-
-      toast.success('Issue reported successfully!');
->>>>>>> 6662096d
-      navigate('/dashboard');
-    } catch (error) {
-      console.error(error);
-      toast.error('Failed to submit report. Please try again.');
-    } finally {
-      setIsSubmitting(false);
-    }
-  };
-
-  if (isLoading) return <LoadingScreen />;
-
-  return (
-    <Layout searchPlaceholder="Search previous reports...">
-      <div className="max-w-2xl mx-auto p-6">
-        <div className="mb-6">
-          <Button variant="ghost" onClick={() => navigate('/dashboard')} className="mb-4">
-            <ArrowLeft className="w-4 h-4 mr-2" />
-            Back to Dashboard
-          </Button>
-          <div>
-            <h1 className="text-3xl font-bold text-foreground">Report New Issue</h1>
-            <p className="text-muted-foreground mt-1">
-              Help improve your community by reporting civic issues
-            </p>
-          </div>
-        </div>
-
-        <form onSubmit={handleSubmit} noValidate>
-          {categoryMismatch && (
-            <div className="bg-red-100 border border-red-500 text-red-700 p-3 mb-4 rounded-md">
-              ⚠ You selected "{formData.category}", but our AI detected "{mlPrediction}". Please select the correct category before submitting.
-            </div>
-          )}
-
-          <Card className="card-gradient">
-            <CardHeader>
-              <CardTitle>Issue Details</CardTitle>
-            </CardHeader>
-            <CardContent className="space-y-6">
-              {/* Title */}
-              <div className="space-y-2">
-                <Label htmlFor="title">Issue Title *</Label>
-                <Input
-                  id="title"
-                  placeholder="e.g., Pothole on MG Road"
-                  value={formData.title}
-                  onChange={(e) => handleInputChange('title', e.target.value)}
-                  className={errors.title ? 'border-destructive' : ''}
-                />
-                {errors.title && <p className="text-sm text-destructive">{errors.title}</p>}
-              </div>
-
-              {/* Description */}
-              <div className="space-y-2">
-                <div className="flex items-center justify-between">
-                  <Label htmlFor="description">Description *</Label>
-                  <Button
-                    type="button"
-                    variant="outline"
-                    size="sm"
-                    onClick={startRecording}
-                    disabled={isRecording}
-                    className="flex items-center space-x-2"
-                  >
-                    <Mic className={`w-4 h-4 ${isRecording ? 'text-red-500 animate-pulse' : ''}`} />
-                    <span>{isRecording ? 'Recording...' : 'Voice Input'}</span>
-                  </Button>
-                </div>
-                <Textarea
-                  id="description"
-                  placeholder="Describe the issue in detail..."
-                  value={formData.description}
-                  onChange={(e) => handleInputChange('description', e.target.value)}
-                  className={`min-h-[100px] ${errors.description ? 'border-destructive' : ''}`}
-                />
-                {errors.description && <p className="text-sm text-destructive">{errors.description}</p>}
-              </div>
-
-              {/* Category */}
-              <div className="space-y-2">
-                <Label htmlFor="category">Category *</Label>
-                <Select
-                  value={formData.category}
-                  onValueChange={(value) => handleInputChange('category', value)}
-                >
-                  <SelectTrigger id="category" className={errors.category ? 'border-destructive' : ''}>
-                    <SelectValue placeholder="Select category" />
-                  </SelectTrigger>
-                  <SelectContent>
-                    {categories.map(cat => (
-                      <SelectItem key={cat} value={cat.toLowerCase()}>{cat}</SelectItem>
-                    ))}
-                  </SelectContent>
-                </Select>
-                {mlPrediction && mlConfidence > 0 && (
-                  <p className="text-sm text-green-700 mt-1">
-                    AI Suggestion: {mlPrediction} ({(mlConfidence * 100).toFixed(1)}% confidence)
-                  </p>
-                )}
-                {errors.category && <p className="text-sm text-destructive">{errors.category}</p>}
-              </div>
-
-              {/* Priority */}
-              <div className="space-y-2">
-                <Label htmlFor="priority">Priority Level *</Label>
-                <Select
-                  value={formData.priority}
-                  onValueChange={(value) => handleInputChange('priority', value)}
-                >
-                  <SelectTrigger id="priority" className={errors.priority ? 'border-destructive' : ''}>
-                    <SelectValue placeholder="Select priority" />
-                  </SelectTrigger>
-                  <SelectContent>
-                    {priorityLevels.map(p => (
-                      <SelectItem key={p.value} value={p.value} className={p.color}>{p.label}</SelectItem>
-                    ))}
-                  </SelectContent>
-                </Select>
-                {errors.priority && <p className="text-sm text-destructive">{errors.priority}</p>}
-              </div>
-
-              {/* Location */}
-              <div className="space-y-2">
-                <Label htmlFor="location">Location *</Label>
-                <div className="flex items-center space-x-2">
-                  <Input
-                    id="location"
-                    placeholder="Enter the exact location"
-                    value={formData.location}
-                    onChange={(e) => handleInputChange('location', e.target.value)}
-                    className={`w-full ${errors.location ? 'border-destructive' : ''}`}
-                  />
-                  <Button type="button" variant="outline" size="sm" onClick={getCurrentLocation} className="flex items-center space-x-2">
-                    <MapPin className="w-4 h-4" />
-                    <span>Use Current Location</span>
-                  </Button>
-                </div>
-                {errors.location && <p className="text-sm text-destructive">{errors.location}</p>}
-              </div>
-
-              {/* Photo Upload */}
-              <div className="space-y-2" id="photo">
-                <Label>Photo * (Only 1 allowed)</Label>
-                <div className={`border-2 border-dashed rounded-lg p-6 text-center ${errors.photo ? 'border-destructive' : 'border-border'}`}>
-                  <input
-                    type="file"
-                    accept="image/png, image/jpeg"
-                    onChange={handleImageUpload}
-                    className="hidden"
-                    id="image-upload"
-                  />
-                  <label htmlFor="image-upload" className="cursor-pointer">
-                    <Upload className="w-8 h-8 mx-auto mb-2 text-muted-foreground" />
-                    <p className="text-sm text-muted-foreground">Click to upload a photo</p>
-                    <p className="text-xs text-muted-foreground mt-1">PNG, JPG up to 5MB</p>
-                  </label>
-                </div>
-                {selectedImage && (
-                  <div className="relative w-40 h-40 mt-4">
-                    <img
-                      src={URL.createObjectURL(selectedImage)}
-                      alt="Uploaded preview"
-                      className="w-full h-full object-cover rounded-lg border"
-                    />
-                    <Button
-                      type="button"
-                      variant="destructive"
-                      size="icon"
-                      onClick={removeImage}
-                      className="absolute -top-2 -right-2 w-6 h-6 rounded-full p-0"
-                    >
-                      ×
-                    </Button>
-                  </div>
-                )}
-                {errors.photo && <p className="text-sm text-destructive">{errors.photo}</p>}
-              </div>
-              
-              {/* Anonymous Submission - ADDED AS REQUESTED */}
-              <div className="flex items-center space-x-2 pt-2">
-                <Checkbox
-                  id="anonymous"
-                  checked={!!formData.anonymous}
-                  onCheckedChange={(checked) => handleInputChange('anonymous', !!checked)}
-                />
-                <Label htmlFor="anonymous" className="cursor-pointer text-muted-foreground">
-                  Report anonymously (your identity will be hidden)
-                </Label>
-              </div>
-
-              {/* Submit Button */}
-              <Button
-                type="submit"
-                className="w-full btn-citizen !mt-8" // Added !mt-8 for more space
-                disabled={isSubmitting}
-              >
-                {isSubmitting ? (
-                  'Submitting Report...'
-                ) : (
-                  <>
-                    <Send className="w-4 h-4 mr-2" />
-                    Submit Report
-                  </>
-                )}
-              </Button>
-            </CardContent>
-          </Card>
-        </form>
-      </div>
-    </Layout>
-  );
-};
-
-export default ReportIssue;
+import React, { useState, useEffect } from 'react';
+import { Camera, MapPin, Mic, Upload, Send, ArrowLeft } from 'lucide-react';
+import { Button } from '@/components/ui/button';
+import { Card, CardContent, CardHeader, CardTitle } from '@/components/ui/card';
+import { Input } from '@/components/ui/input';
+import { Label } from '@/components/ui/label';
+import { Textarea } from '@/components/ui/textarea';
+import { Select, SelectContent, SelectItem, SelectTrigger, SelectValue } from '@/components/ui/select';
+import { Checkbox } from '@/components/ui/checkbox';
+import Layout from '@/components/Layout';
+import LoadingScreen from '@/components/LoadingScreen';
+import { useNavigate } from 'react-router-dom';
+import toast from 'react-hot-toast';
+
+const ReportIssue = () => {
+  const navigate = useNavigate();
+  const [isLoading, setIsLoading] = useState(true);
+  const [formData, setFormData] = useState({
+    title: '',
+    description: '',
+    category: '',
+    location: '',
+    priority: '',
+    anonymous: false // State for anonymous feature
+  });
+  const [errors, setErrors] = useState<Record<string, string>>({});
+  const [isRecording, setIsRecording] = useState(false);
+  const [selectedImage, setSelectedImage] = useState<File | null>(null);
+  const [isSubmitting, setIsSubmitting] = useState(false);
+  const [mlPrediction, setMlPrediction] = useState<string | null>(null);
+  const [mlConfidence, setMlConfidence] = useState<number>(0);
+  const [categoryMismatch, setCategoryMismatch] = useState(false);
+
+  useEffect(() => {
+    setTimeout(() => setIsLoading(false), 2000);
+  }, []);
+
+  const categories = [
+    'pothole',
+    'garbage',
+    'streetlight',
+    'Drainage',
+    'Water Supply',
+    'Sanitation',
+    'Traffic Signals',
+    'Park Maintenance',
+    'Noise Pollution',
+    'Other'
+  ];
+
+  const priorityLevels = [
+    { value: 'low', label: 'Low Priority', color: 'text-green-600' },
+    { value: 'medium', label: 'Medium Priority', color: 'text-yellow-600' },
+    { value: 'high', label: 'High Priority', color: 'text-orange-600' },
+    { value: 'urgent', label: 'Urgent', color: 'text-red-600' }
+  ];
+
+  const validateForm = (): Record<string, string> => {
+    const newErrors: Record<string, string> = {};
+    if (!formData.title.trim()) newErrors.title = 'Title is required';
+    if (!formData.description.trim()) newErrors.description = 'Description is required';
+    if (!formData.category) newErrors.category = 'Category is required';
+    if (!formData.location.trim()) newErrors.location = 'Location is required';
+    if (!formData.priority) newErrors.priority = 'Priority level is required';
+    if (!selectedImage) newErrors.photo = 'An image is required';
+    return newErrors;
+  };
+
+  const handleInputChange = (field: string, value: string | boolean) => {
+    setFormData(prev => ({ ...prev, [field]: value }));
+    if (errors[field]) {
+      setErrors(prev => {
+        const newErrors = { ...prev };
+        delete newErrors[field];
+        return newErrors;
+      });
+    }
+  };
+
+  const handleImageUpload = async (event: React.ChangeEvent<HTMLInputElement>) => {
+    const file = event.target.files?.[0];
+    if (file) {
+      setSelectedImage(file);
+      setMlPrediction(null);
+      setMlConfidence(0);
+      setCategoryMismatch(false);
+      if (errors.photo) {
+        setErrors(prev => {
+          const newErrors = { ...prev };
+          delete newErrors.photo;
+          return newErrors;
+        });
+      }
+
+      const formDataImage = new FormData();
+      formDataImage.append('file', file);
+
+      try {
+        const response = await fetch('http://127.0.0.1:8000/predict', {
+          method: 'POST',
+          body: formDataImage,
+        });
+        if (!response.ok) throw new Error('Prediction request failed');
+        const result = await response.json();
+        console.log('ML Prediction:', result);
+        if (result.prediction) {
+          setMlPrediction(result.prediction);
+          setMlConfidence(result.confidence);
+        }
+      } catch (err) {
+        console.error('ML error:', err);
+        toast.error('Failed to get AI prediction');
+      }
+    }
+  };
+
+  const removeImage = () => {
+    setSelectedImage(null);
+    setMlPrediction(null);
+    setMlConfidence(0);
+    setCategoryMismatch(false);
+  };
+
+  const startRecording = () => {
+    setIsRecording(true);
+    setTimeout(() => {
+      setIsRecording(false);
+      const voiceText = 'There is a large pothole on the main road causing traffic issues. It needs immediate attention.';
+      setFormData(prev => ({ ...prev, description: voiceText }));
+      toast.success('Voice recording added to description');
+    }, 3000);
+  };
+
+  const getCurrentLocation = () => {
+    if (navigator.geolocation) {
+      navigator.geolocation.getCurrentPosition(
+        (position) => {
+          const { latitude, longitude } = position.coords;
+          const mockAddress = `${latitude.toFixed(4)}, ${longitude.toFixed(4)} - Koramangala, Bangalore`;
+          handleInputChange('location', mockAddress);
+          toast.success('Location added successfully');
+        },
+        () => {
+          toast.error('Unable to get location. Please enter manually.');
+        }
+      );
+    } else {
+      toast.error('Geolocation is not supported by this browser.');
+    }
+  };
+
+  const handleSubmit = async (e: React.FormEvent) => {
+    e.preventDefault();
+    setCategoryMismatch(false);
+
+    const validationErrors = validateForm();
+    setErrors(validationErrors);
+
+    if (Object.keys(validationErrors).length > 0) {
+      toast.error('Please fill in all required fields');
+      const firstErrorKey = Object.keys(validationErrors)[0];
+      const errorElement = document.getElementById(firstErrorKey);
+      errorElement?.focus({ preventScroll: true });
+      errorElement?.scrollIntoView({ behavior: 'smooth', block: 'center' });
+      return;
+    }
+
+    if (mlPrediction && mlConfidence > 0.5 && mlPrediction.toLowerCase() !== formData.category.toLowerCase()) {
+      setCategoryMismatch(true);
+      toast.error(`Category Mismatch: AI suggests "${mlPrediction}". Please review.`);
+      return;
+    }
+
+    setIsSubmitting(true);
+    try {
+      const form = new FormData();
+      form.append('title', formData.title);
+      form.append('description', formData.description);
+      form.append('category', formData.category);
+      form.append('priority', formData.priority || 'medium');
+      // Extract lat/lng if user used current location format "lat, lng - ..."
+      const locMatch = formData.location.match(/([-+]?\d*\.?\d+),\s*([-+]?\d*\.?\d+)/);
+      if (locMatch) {
+        form.append('lat', locMatch[1]);
+        form.append('lng', locMatch[2]);
+      }
+      if (selectedImages[0]) {
+        form.append('media', selectedImages[0]);
+      }
+
+      const resp = await fetch('/api/issues', {
+        method: 'POST',
+        body: form,
+        // Authorization header optional; if you wire login to backend later, include token here
+      });
+      if (!resp.ok) {
+        const err = await resp.json().catch(() => ({}));
+        throw new Error(err.error || 'Failed to submit');
+      }
+
+      toast.success('Issue reported successfully!');
+      navigate('/dashboard');
+    } catch (error) {
+      console.error(error);
+      toast.error('Failed to submit report. Please try again.');
+    } finally {
+      setIsSubmitting(false);
+    }
+  };
+
+  if (isLoading) return <LoadingScreen />;
+
+  return (
+    <Layout searchPlaceholder="Search previous reports...">
+      <div className="max-w-2xl mx-auto p-6">
+        <div className="mb-6">
+          <Button variant="ghost" onClick={() => navigate('/dashboard')} className="mb-4">
+            <ArrowLeft className="w-4 h-4 mr-2" />
+            Back to Dashboard
+          </Button>
+          <div>
+            <h1 className="text-3xl font-bold text-foreground">Report New Issue</h1>
+            <p className="text-muted-foreground mt-1">
+              Help improve your community by reporting civic issues
+            </p>
+          </div>
+        </div>
+
+        <form onSubmit={handleSubmit} noValidate>
+          {categoryMismatch && (
+            <div className="bg-red-100 border border-red-500 text-red-700 p-3 mb-4 rounded-md">
+              ⚠ You selected "{formData.category}", but our AI detected "{mlPrediction}". Please select the correct category before submitting.
+            </div>
+          )}
+
+          <Card className="card-gradient">
+            <CardHeader>
+              <CardTitle>Issue Details</CardTitle>
+            </CardHeader>
+            <CardContent className="space-y-6">
+              {/* Title */}
+              <div className="space-y-2">
+                <Label htmlFor="title">Issue Title *</Label>
+                <Input
+                  id="title"
+                  placeholder="e.g., Pothole on MG Road"
+                  value={formData.title}
+                  onChange={(e) => handleInputChange('title', e.target.value)}
+                  className={errors.title ? 'border-destructive' : ''}
+                />
+                {errors.title && <p className="text-sm text-destructive">{errors.title}</p>}
+              </div>
+
+              {/* Description */}
+              <div className="space-y-2">
+                <div className="flex items-center justify-between">
+                  <Label htmlFor="description">Description *</Label>
+                  <Button
+                    type="button"
+                    variant="outline"
+                    size="sm"
+                    onClick={startRecording}
+                    disabled={isRecording}
+                    className="flex items-center space-x-2"
+                  >
+                    <Mic className={`w-4 h-4 ${isRecording ? 'text-red-500 animate-pulse' : ''}`} />
+                    <span>{isRecording ? 'Recording...' : 'Voice Input'}</span>
+                  </Button>
+                </div>
+                <Textarea
+                  id="description"
+                  placeholder="Describe the issue in detail..."
+                  value={formData.description}
+                  onChange={(e) => handleInputChange('description', e.target.value)}
+                  className={`min-h-[100px] ${errors.description ? 'border-destructive' : ''}`}
+                />
+                {errors.description && <p className="text-sm text-destructive">{errors.description}</p>}
+              </div>
+
+              {/* Category */}
+              <div className="space-y-2">
+                <Label htmlFor="category">Category *</Label>
+                <Select
+                  value={formData.category}
+                  onValueChange={(value) => handleInputChange('category', value)}
+                >
+                  <SelectTrigger id="category" className={errors.category ? 'border-destructive' : ''}>
+                    <SelectValue placeholder="Select category" />
+                  </SelectTrigger>
+                  <SelectContent>
+                    {categories.map(cat => (
+                      <SelectItem key={cat} value={cat.toLowerCase()}>{cat}</SelectItem>
+                    ))}
+                  </SelectContent>
+                </Select>
+                {mlPrediction && mlConfidence > 0 && (
+                  <p className="text-sm text-green-700 mt-1">
+                    AI Suggestion: {mlPrediction} ({(mlConfidence * 100).toFixed(1)}% confidence)
+                  </p>
+                )}
+                {errors.category && <p className="text-sm text-destructive">{errors.category}</p>}
+              </div>
+
+              {/* Priority */}
+              <div className="space-y-2">
+                <Label htmlFor="priority">Priority Level *</Label>
+                <Select
+                  value={formData.priority}
+                  onValueChange={(value) => handleInputChange('priority', value)}
+                >
+                  <SelectTrigger id="priority" className={errors.priority ? 'border-destructive' : ''}>
+                    <SelectValue placeholder="Select priority" />
+                  </SelectTrigger>
+                  <SelectContent>
+                    {priorityLevels.map(p => (
+                      <SelectItem key={p.value} value={p.value} className={p.color}>{p.label}</SelectItem>
+                    ))}
+                  </SelectContent>
+                </Select>
+                {errors.priority && <p className="text-sm text-destructive">{errors.priority}</p>}
+              </div>
+
+              {/* Location */}
+              <div className="space-y-2">
+                <Label htmlFor="location">Location *</Label>
+                <div className="flex items-center space-x-2">
+                  <Input
+                    id="location"
+                    placeholder="Enter the exact location"
+                    value={formData.location}
+                    onChange={(e) => handleInputChange('location', e.target.value)}
+                    className={`w-full ${errors.location ? 'border-destructive' : ''}`}
+                  />
+                  <Button type="button" variant="outline" size="sm" onClick={getCurrentLocation} className="flex items-center space-x-2">
+                    <MapPin className="w-4 h-4" />
+                    <span>Use Current Location</span>
+                  </Button>
+                </div>
+                {errors.location && <p className="text-sm text-destructive">{errors.location}</p>}
+              </div>
+
+              {/* Photo Upload */}
+              <div className="space-y-2" id="photo">
+                <Label>Photo * (Only 1 allowed)</Label>
+                <div className={`border-2 border-dashed rounded-lg p-6 text-center ${errors.photo ? 'border-destructive' : 'border-border'}`}>
+                  <input
+                    type="file"
+                    accept="image/png, image/jpeg"
+                    onChange={handleImageUpload}
+                    className="hidden"
+                    id="image-upload"
+                  />
+                  <label htmlFor="image-upload" className="cursor-pointer">
+                    <Upload className="w-8 h-8 mx-auto mb-2 text-muted-foreground" />
+                    <p className="text-sm text-muted-foreground">Click to upload a photo</p>
+                    <p className="text-xs text-muted-foreground mt-1">PNG, JPG up to 5MB</p>
+                  </label>
+                </div>
+                {selectedImage && (
+                  <div className="relative w-40 h-40 mt-4">
+                    <img
+                      src={URL.createObjectURL(selectedImage)}
+                      alt="Uploaded preview"
+                      className="w-full h-full object-cover rounded-lg border"
+                    />
+                    <Button
+                      type="button"
+                      variant="destructive"
+                      size="icon"
+                      onClick={removeImage}
+                      className="absolute -top-2 -right-2 w-6 h-6 rounded-full p-0"
+                    >
+                      ×
+                    </Button>
+                  </div>
+                )}
+                {errors.photo && <p className="text-sm text-destructive">{errors.photo}</p>}
+              </div>
+              
+              {/* Anonymous Submission - ADDED AS REQUESTED */}
+              <div className="flex items-center space-x-2 pt-2">
+                <Checkbox
+                  id="anonymous"
+                  checked={!!formData.anonymous}
+                  onCheckedChange={(checked) => handleInputChange('anonymous', !!checked)}
+                />
+                <Label htmlFor="anonymous" className="cursor-pointer text-muted-foreground">
+                  Report anonymously (your identity will be hidden)
+                </Label>
+              </div>
+
+              {/* Submit Button */}
+              <Button
+                type="submit"
+                className="w-full btn-citizen !mt-8" // Added !mt-8 for more space
+                disabled={isSubmitting}
+              >
+                {isSubmitting ? (
+                  'Submitting Report...'
+                ) : (
+                  <>
+                    <Send className="w-4 h-4 mr-2" />
+                    Submit Report
+                  </>
+                )}
+              </Button>
+            </CardContent>
+          </Card>
+        </form>
+      </div>
+    </Layout>
+  );
+};
+
+export default ReportIssue;