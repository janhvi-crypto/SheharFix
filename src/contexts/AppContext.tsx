--- conflicted
+++ resolved
@@ -1,421 +1,415 @@
-import React, { createContext, useContext, useState, useEffect } from 'react';
-
-export type Language = 'en' | 'hi' | 'mr';
-export type UserRole = 'citizen' | 'admin';
-
-interface User {
-  id: string;
-  name: string;
-  email: string;
-  role: UserRole;
-  avatar?: string;
-  points?: number;
-  level?: number;
-  badges?: string[];
-  phone?: string;
-  location?: string;
-  bio?: string;
-}
-
-interface Issue {
-  id: number;
-  title: string;
-  description: string;
-  location: string;
-  priority: 'high' | 'medium' | 'low';
-  category: string;
-  reportedBy: string;
-  reportedDate: string;
-  assignedTo: string;
-  image: string;
-  status: 'assigned' | 'in-progress' | 'resolved';
-  upvotes: number;
-  estimatedTime: string;
-  afterImage?: string;
-  resolvedDate?: string;
-  department?: string;
-  cost?: string;
-}
-
-interface AppContextType {
-  user: User | null;
-  token: string | null;
-  language: Language;
-  issues: Issue[];
-  resolvedIssues: Issue[];
-  setLanguage: (lang: Language) => void;
-  login: (email: string, password: string, role: UserRole) => Promise<boolean>;
-  signup: (userData: { name: string; email: string; phone: string; role: UserRole }) => Promise<void>;
-  logout: () => void;
-  uploadIssuePhoto: (issueId: number, photoFile: File) => Promise<string>;
-  markIssueResolved: (issueId: number, afterImage?: string, cost?: string) => void;
-  isLoading: boolean;
-  isNavigating: boolean;
-  setIsNavigating: (loading: boolean) => void;
-}
-
-const AppContext = createContext<AppContextType | undefined>(undefined);
-
-const translations = {
-  en: {
-    chooseRole: "Choose Role",
-    citizen: "Citizen",
-    administrator: "Administrator",
-    continueAsCitizen: "Continue as Citizen",
-    continueAsAdmin: "Continue as Admin",
-    reportIssues: "Report civic issues with photos",
-    trackProgress: "Track issue resolution progress",
-    earnPoints: "Earn points and badges",
-    voiceReporting: "Voice-enabled reporting",
-    manageIssues: "Manage and resolve issues",
-    accessAnalytics: "Access heatmap and analytics",
-    uploadPhotos: "Upload before/after photos",
-    navigateLocations: "Navigate to issue locations",
-    findItFlagItFixIt: "Find It, Flag It, Fix It",
-    loadingDashboard: "Loading your dashboard...",
-    welcome: "Welcome to SheharFix",
-    login: "Login",
-    email: "Email",
-    password: "Password",
-    dashboard: "Dashboard",
-    reportIssue: "Report Issue",
-    analytics: "Analytics",
-    leaderboard: "Leaderboard",
-    profile: "Profile",
-    transparency: "Transparency",
-    publicView: "Public View",
-  logout: "Logout",
-  signOut: "Sign Out"
-  },
-  hi: {
-    chooseRole: "भूमिका चुनें",
-    citizen: "नागरिक",
-    administrator: "प्रशासक",
-    continueAsCitizen: "नागरिक के रूप में जारी रखें",
-    continueAsAdmin: "प्रशासक के रूप में जारी रखें",
-    reportIssues: "फोटो के साथ नागरिक समस्याओं की रिपोर्ट करें",
-    trackProgress: "मुद्दे के समाधान की प्रगति को ट्रैक करें",
-    earnPoints: "अंक और बैज अर्जित करें",
-    voiceReporting: "आवाज-सक्षम रिपोर्टिंग",
-    manageIssues: "मुद्दों का प्रबंधन और समाधान करें",
-    accessAnalytics: "हीटमैप और एनालिटिक्स तक पहुंच",
-    uploadPhotos: "पहले/बाद की तस्वीरें अपलोड करें",
-    navigateLocations: "मुद्दे के स्थानों पर नेविगेट करें",
-    findItFlagItFixIt: "इसे खोजें, इसे फ्लैग करें, इसे ठीक करें",
-    loadingDashboard: "आपका डैशबोर्ड लोड हो रहा है...",
-    welcome: "SheharFix में आपका स्वागत है",
-    login: "लॉगिन",
-    email: "ईमेल",
-    password: "पासवर्ड",
-    dashboard: "डैशबोर्ड",
-    reportIssue: "समस्या की रिपोर्ट करें",
-    analytics: "एनालिटिक्स",
-    leaderboard: "लीडरबोर्ड",
-    profile: "प्रोफ़ाइल",
-    transparency: "पारदर्शिता",
-    publicView: "सार्वजनिक दृश्य",
-  logout: "लॉगआउट",
-  signOut: "साइन आउट"
-  },
-  mr: {
-    chooseRole: "भूमिका निवडा",
-    citizen: "नागरिक",
-    administrator: "प्रशासक",
-    continueAsCitizen: "नागरिक म्हणून सुरू ठेवा",
-    continueAsAdmin: "प्रशासक म्हणून सुरू ठेवा",
-    reportIssues: "फोटोसह नागरी समस्यांचा अहवाल द्या",
-    trackProgress: "समस्या निराकरणाची प्रगती ट्रॅक करा",
-    earnPoints: "गुण आणि बॅज मिळवा",
-    voiceReporting: "आवाज-सक्षम अहवाल",
-    manageIssues: "समस्यांचे व्यवस्थापन आणि निराकरण करा",
-    accessAnalytics: "हीटमॅप आणि अॅनालिटिक्स अॅक्सेस करा",
-    uploadPhotos: "आधी/नंतरचे फोटो अपलोड करा",
-    navigateLocations: "समस्या स्थानांवर नेव्हिगेट करा",
-    findItFlagItFixIt: "शोधा, चिन्हांकित करा, दुरुस्त करा",
-    loadingDashboard: "तुमचे डॅशबोर्ड लोड होत आहे...",
-    welcome: "SheharFix मध्ये आपले स्वागत आहे",
-    login: "लॉगिन",
-    email: "ईमेल",
-    password: "पासवर्ड",
-    dashboard: "डॅशबोर्ड",
-    reportIssue: "समस्या कळवा",
-    analytics: "अॅनालिटिक्स",
-    leaderboard: "लीडरबोर्ड",
-    profile: "प्रोफाइल",
-    transparency: "पारदर्शकता",
-    publicView: "सार्वजनिक दृश्य",
-  logout: "लॉगआउट",
-  signOut: "साइन आउट"
-  }
-};
-
-export const AppProvider: React.FC<{ children: React.ReactNode }> = ({ children }) => {
-  const [user, setUser] = useState<User | null>(null);
-  const [token, setToken] = useState<string | null>(null);
-  const [language, setLanguage] = useState<Language>('en');
-  const [isLoading, setIsLoading] = useState(true);
-  const [isNavigating, setIsNavigating] = useState(false);
-  const [issues, setIssues] = useState<Issue[]>([]);
-  const [resolvedIssues, setResolvedIssues] = useState<Issue[]>([]);
-
-  useEffect(() => {
-    // Load saved language and user from localStorage
-    const savedLang = localStorage.getItem('sheharfix-language') as Language;
-    const savedUser = localStorage.getItem('sheharfix-user');
-<<<<<<< HEAD
-    const savedToken = localStorage.getItem('token');
-    
-    if (savedLang) setLanguage(savedLang);
-    if (savedUser) setUser(JSON.parse(savedUser));
-    if (savedToken) setToken(savedToken);
-=======
-    const savedResolvedIssues = localStorage.getItem('sheharfix-resolved-issues');
-    
-    if (savedLang) setLanguage(savedLang);
-    if (savedUser) setUser(JSON.parse(savedUser));
-    if (savedResolvedIssues) setResolvedIssues(JSON.parse(savedResolvedIssues));
-    
-    // Initialize mock issues data
-    const mockIssues: Issue[] = [
-      {
-        id: 1,
-        title: 'Large pothole on MG Road',
-        description: 'Deep pothole causing traffic congestion near bus stop',
-        location: 'MG Road, Koramangala',
-        priority: 'high',
-        category: 'Roads',
-        reportedBy: 'Arjun Mehta',
-        reportedDate: '2024-01-20',
-        assignedTo: 'Road Maintenance Team',
-        image: '/src/assets/sample-pothole.jpg',
-        status: 'in-progress',
-        upvotes: 15,
-        estimatedTime: '2 days'
-      },
-      {
-        id: 2,
-        title: 'Overflowing garbage bin',
-        description: 'Garbage bin overflowing for 3 days, creating hygiene issues',
-        location: 'Jayanagar 4th Block',
-        priority: 'medium',
-        category: 'Sanitation',
-        reportedBy: 'Priya Sharma',
-        reportedDate: '2024-01-19',
-        assignedTo: 'Sanitation Department',
-        image: '/src/assets/sample-garbage.jpg',
-        status: 'assigned',
-        upvotes: 8,
-        estimatedTime: '1 day'
-      },
-      {
-        id: 3,
-        title: 'Blocked drainage causing flooding',
-        description: 'Drainage system completely blocked after recent rains',
-        location: 'BTM Layout 2nd Stage',
-        priority: 'high',
-        category: 'Drainage',
-        reportedBy: 'Rajeev Kumar',
-        reportedDate: '2024-01-18',
-        assignedTo: 'Water Works Department',
-        image: '/src/assets/sample-drainage.jpg',
-        status: 'in-progress',
-        upvotes: 22,
-        estimatedTime: '3 days'
-      },
-      {
-        id: 4,
-        title: 'Street light not working',
-        description: 'Multiple street lights not functioning, safety concern',
-        location: 'Indiranagar 12th Main',
-        priority: 'medium',
-        category: 'Street Lighting',
-        reportedBy: 'Meera Iyer',
-        reportedDate: '2024-01-17',
-        assignedTo: 'Electrical Department',
-        image: '/src/assets/sample-streetlight.jpg',
-        status: 'assigned',
-        upvotes: 6,
-        estimatedTime: '1 day'
-      }
-    ];
-    
-    setIssues(mockIssues);
->>>>>>> c4ff040b
-    
-    // Simulate loading time
-    setTimeout(() => setIsLoading(false), 2000);
-  }, []);
-
-  const handleSetLanguage = (lang: Language) => {
-    setLanguage(lang);
-    localStorage.setItem('sheharfix-language', lang);
-  };
-
-  const login = async (email: string, password: string, role: UserRole): Promise<boolean> => {
-    // Try real backend auth first (uses username = email)
-    try {
-      let resp = await fetch('/api/auth/login', {
-        method: 'POST',
-        headers: { 'Content-Type': 'application/json' },
-        body: JSON.stringify({ username: email, password }),
-      });
-      if (!resp.ok) {
-        // Attempt auto-register (as citizen unless admin explicitly requested)
-        const registerRole = role === 'admin' ? 'admin' : 'citizen';
-        const reg = await fetch('/api/auth/register', {
-          method: 'POST',
-          headers: { 'Content-Type': 'application/json' },
-          body: JSON.stringify({ username: email, password, role: registerRole }),
-        });
-        // Ignore register failure silently and try login again anyway
-        resp = await fetch('/api/auth/login', {
-          method: 'POST',
-          headers: { 'Content-Type': 'application/json' },
-          body: JSON.stringify({ username: email, password }),
-        });
-      }
-      if (resp.ok) {
-        const data = await resp.json();
-        const backendUser: User = {
-          id: data.user?.id || data.user?._id || data.user?.username || email,
-          name: data.user?.username || email.split('@')[0],
-          email,
-          role: data.user?.role === 'admin' ? 'admin' : 'citizen',
-          avatar: data.user?.avatarUrl,
-        };
-        setUser(backendUser);
-        setToken(data.token || null);
-        localStorage.setItem('sheharfix-user', JSON.stringify(backendUser));
-        if (data.token) localStorage.setItem('token', data.token);
-        return true;
-      }
-    } catch {
-      // ignore and fallback to mock below
-    }
-
-    // Fallback: mock authentication
-    if (email && password) {
-      const mockUser: User = {
-        id: Math.random().toString(36).substr(2, 9),
-        name: role === 'citizen' ? 'Priya Sharma' : 'Rajesh Kumar',
-        email,
-        role,
-        avatar: `https://api.dicebear.com/7.x/avataaars/svg?seed=${email}`,
-        points: role === 'citizen' ? 1247 : undefined,
-        level: role === 'citizen' ? 5 : undefined,
-        badges: role === 'citizen' ? ['Street Guardian', 'Voice of Change'] : undefined
-      };
-      setUser(mockUser);
-      localStorage.setItem('sheharfix-user', JSON.stringify(mockUser));
-      // no real token in mock mode
-      return true;
-    }
-    return false;
-  };
-
-  const signup = async (userData: { name: string; email: string; phone: string; role: UserRole }) => {
-    // Mock signup - in real implementation, this would call your API
-    const mockUser: User = {
-      id: Date.now().toString(),
-      name: userData.name,
-      email: userData.email,
-      role: userData.role,
-      phone: userData.phone,
-      points: userData.role === 'citizen' ? 0 : undefined,
-      level: userData.role === 'citizen' ? 1 : undefined,
-      badges: userData.role === 'citizen' ? [] : undefined,
-    };
-    
-    setUser(mockUser);
-    localStorage.setItem('sheharfix-user', JSON.stringify(mockUser));
-  };
-
-  const uploadIssuePhoto = async (issueId: number, photoFile: File): Promise<string> => {
-    // Mock photo upload - in real implementation, this would upload to your server
-    return new Promise((resolve) => {
-      const reader = new FileReader();
-      reader.onload = (e) => {
-        const photoUrl = e.target?.result as string;
-        
-        // Update issue with uploaded photo
-        setIssues(prevIssues => 
-          prevIssues.map(issue => 
-            issue.id === issueId 
-              ? { ...issue, afterImage: photoUrl, status: 'in-progress' as const }
-              : issue
-          )
-        );
-        
-        resolve(photoUrl);
-      };
-      reader.readAsDataURL(photoFile);
-    });
-  };
-
-  const markIssueResolved = (issueId: number, afterImage?: string, cost?: string) => {
-    const issueToResolve = issues.find(issue => issue.id === issueId);
-    if (!issueToResolve) return;
-    
-    const resolvedIssue: Issue = {
-      ...issueToResolve,
-      status: 'resolved',
-      resolvedDate: new Date().toISOString().split('T')[0],
-      afterImage: afterImage || issueToResolve.afterImage || issueToResolve.image,
-      cost: cost || '₹15,000'
-    };
-    
-    // Add to resolved issues
-    const updatedResolvedIssues = [resolvedIssue, ...resolvedIssues];
-    setResolvedIssues(updatedResolvedIssues);
-    
-    // Remove from active issues
-    setIssues(prevIssues => prevIssues.filter(issue => issue.id !== issueId));
-    
-    // Save to localStorage
-    localStorage.setItem('sheharfix-resolved-issues', JSON.stringify(updatedResolvedIssues));
-  };
-
-  const logout = () => {
-    setUser(null);
-    setToken(null);
-    localStorage.removeItem('sheharfix-user');
-    localStorage.removeItem('token');
-  };
-
-  return (
-    <AppContext.Provider value={{
-      user,
-      token,
-      language,
-      issues,
-      resolvedIssues,
-      setLanguage: handleSetLanguage,
-      login,
-      signup,
-      logout,
-      uploadIssuePhoto,
-      markIssueResolved,
-      isLoading,
-      isNavigating,
-      setIsNavigating
-    }}>
-      {children}
-    </AppContext.Provider>
-  );
-};
-
-export const useApp = () => {
-  const context = useContext(AppContext);
-  if (!context) {
-    throw new Error('useApp must be used within AppProvider');
-  }
-  return context;
-};
-
-export const useTranslation = () => {
-  const { language } = useApp();
-  return {
-    t: (key: keyof typeof translations.en) => translations[language][key] || translations.en[key],
-    language
-  };
-};
+import React, { createContext, useContext, useState, useEffect } from 'react';
+
+export type Language = 'en' | 'hi' | 'mr';
+export type UserRole = 'citizen' | 'admin';
+
+interface User {
+  id: string;
+  name: string;
+  email: string;
+  role: UserRole;
+  avatar?: string;
+  points?: number;
+  level?: number;
+  badges?: string[];
+  phone?: string;
+  location?: string;
+  bio?: string;
+}
+
+interface Issue {
+  id: number;
+  title: string;
+  description: string;
+  location: string;
+  priority: 'high' | 'medium' | 'low';
+  category: string;
+  reportedBy: string;
+  reportedDate: string;
+  assignedTo: string;
+  image: string;
+  status: 'assigned' | 'in-progress' | 'resolved';
+  upvotes: number;
+  estimatedTime: string;
+  afterImage?: string;
+  resolvedDate?: string;
+  department?: string;
+  cost?: string;
+}
+
+interface AppContextType {
+  user: User | null;
+  token: string | null;
+  language: Language;
+  issues: Issue[];
+  resolvedIssues: Issue[];
+  setLanguage: (lang: Language) => void;
+  login: (email: string, password: string, role: UserRole) => Promise<boolean>;
+  signup: (userData: { name: string; email: string; phone: string; role: UserRole }) => Promise<void>;
+  logout: () => void;
+  uploadIssuePhoto: (issueId: number, photoFile: File) => Promise<string>;
+  markIssueResolved: (issueId: number, afterImage?: string, cost?: string) => void;
+  isLoading: boolean;
+  isNavigating: boolean;
+  setIsNavigating: (loading: boolean) => void;
+}
+
+const AppContext = createContext<AppContextType | undefined>(undefined);
+
+const translations = {
+  en: {
+    chooseRole: "Choose Role",
+    citizen: "Citizen",
+    administrator: "Administrator",
+    continueAsCitizen: "Continue as Citizen",
+    continueAsAdmin: "Continue as Admin",
+    reportIssues: "Report civic issues with photos",
+    trackProgress: "Track issue resolution progress",
+    earnPoints: "Earn points and badges",
+    voiceReporting: "Voice-enabled reporting",
+    manageIssues: "Manage and resolve issues",
+    accessAnalytics: "Access heatmap and analytics",
+    uploadPhotos: "Upload before/after photos",
+    navigateLocations: "Navigate to issue locations",
+    findItFlagItFixIt: "Find It, Flag It, Fix It",
+    loadingDashboard: "Loading your dashboard...",
+    welcome: "Welcome to SheharFix",
+    login: "Login",
+    email: "Email",
+    password: "Password",
+    dashboard: "Dashboard",
+    reportIssue: "Report Issue",
+    analytics: "Analytics",
+    leaderboard: "Leaderboard",
+    profile: "Profile",
+    transparency: "Transparency",
+    publicView: "Public View",
+    logout: "Logout",
+    signOut: "Sign Out"
+  },
+  hi: {
+    chooseRole: "भूमिका चुनें",
+    citizen: "नागरिक",
+    administrator: "प्रशासक",
+    continueAsCitizen: "नागरिक के रूप में जारी रखें",
+    continueAsAdmin: "प्रशासक के रूप में जारी रखें",
+    reportIssues: "फोटो के साथ नागरिक समस्याओं की रिपोर्ट करें",
+    trackProgress: "मुद्दे के समाधान की प्रगति को ट्रैक करें",
+    earnPoints: "अंक और बैज अर्जित करें",
+    voiceReporting: "आवाज-सक्षम रिपोर्टिंग",
+    manageIssues: "मुद्दों का प्रबंधन और समाधान करें",
+    accessAnalytics: "हीटमैप और एनालिटिक्स तक पहुंच",
+    uploadPhotos: "पहले/बाद की तस्वीरें अपलोड करें",
+    navigateLocations: "मुद्दे के स्थानों पर नेविगेट करें",
+    findItFlagItFixIt: "इसे खोजें, इसे फ्लैग करें, इसे ठीक करें",
+    loadingDashboard: "आपका डैशबोर्ड लोड हो रहा है...",
+    welcome: "SheharFix में आपका स्वागत है",
+    login: "लॉगिन",
+    email: "ईमेल",
+    password: "पासवर्ड",
+    dashboard: "डैशबोर्ड",
+    reportIssue: "समस्या की रिपोर्ट करें",
+    analytics: "एनालिटिक्स",
+    leaderboard: "लीडरबोर्ड",
+    profile: "प्रोफ़ाइल",
+    transparency: "पारदर्शिता",
+    publicView: "सार्वजनिक दृश्य",
+    logout: "लॉगआउट",
+    signOut: "साइन आउट"
+  },
+  mr: {
+    chooseRole: "भूमिका निवडा",
+    citizen: "नागरिक",
+    administrator: "प्रशासक",
+    continueAsCitizen: "नागरिक म्हणून सुरू ठेवा",
+    continueAsAdmin: "प्रशासक म्हणून सुरू ठेवा",
+    reportIssues: "फोटोसह नागरी समस्यांचा अहवाल द्या",
+    trackProgress: "समस्या निराकरणाची प्रगती ट्रॅक करा",
+    earnPoints: "गुण आणि बॅज मिळवा",
+    voiceReporting: "आवाज-सक्षम अहवाल",
+    manageIssues: "समस्यांचे व्यवस्थापन आणि निराकरण करा",
+    accessAnalytics: "हीटमॅप आणि अॅनालिटिक्स अॅक्सेस करा",
+    uploadPhotos: "आधी/नंतरचे फोटो अपलोड करा",
+    navigateLocations: "समस्या स्थानांवर नेव्हिगेट करा",
+    findItFlagItFixIt: "शोधा, चिन्हांकित करा, दुरुस्त करा",
+    loadingDashboard: "तुमचे डॅशबोर्ड लोड होत आहे...",
+    welcome: "SheharFix मध्ये आपले स्वागत आहे",
+    login: "लॉगिन",
+    email: "ईमेल",
+    password: "पासवर्ड",
+    dashboard: "डॅशबोर्ड",
+    reportIssue: "समस्या कळवा",
+    analytics: "अॅनालिटिक्स",
+    leaderboard: "लीडरबोर्ड",
+    profile: "प्रोफाइल",
+    transparency: "पारदर्शकता",
+    publicView: "सार्वजनिक दृश्य",
+    logout: "लॉगआउट",
+    signOut: "साइन आउट"
+  }
+};
+
+export const AppProvider: React.FC<{ children: React.ReactNode }> = ({ children }) => {
+  const [user, setUser] = useState<User | null>(null);
+  const [token, setToken] = useState<string | null>(null);
+  const [language, setLanguage] = useState<Language>('en');
+  const [isLoading, setIsLoading] = useState(true);
+  const [isNavigating, setIsNavigating] = useState(false);
+  const [issues, setIssues] = useState<Issue[]>([]);
+  const [resolvedIssues, setResolvedIssues] = useState<Issue[]>([]);
+
+  useEffect(() => {
+    // Load saved data from localStorage
+    const savedLang = localStorage.getItem('sheharfix-language') as Language;
+    const savedUser = localStorage.getItem('sheharfix-user');
+    const savedToken = localStorage.getItem('token');
+    const savedResolvedIssues = localStorage.getItem('sheharfix-resolved-issues');
+    
+    if (savedLang) setLanguage(savedLang);
+    if (savedUser) setUser(JSON.parse(savedUser));
+    if (savedToken) setToken(savedToken);
+    if (savedResolvedIssues) setResolvedIssues(JSON.parse(savedResolvedIssues));
+    
+    // Initialize mock issues data
+    const mockIssues: Issue[] = [
+      {
+        id: 1,
+        title: 'Large pothole on MG Road',
+        description: 'Deep pothole causing traffic congestion near bus stop',
+        location: 'MG Road, Koramangala',
+        priority: 'high',
+        category: 'Roads',
+        reportedBy: 'Arjun Mehta',
+        reportedDate: '2024-01-20',
+        assignedTo: 'Road Maintenance Team',
+        image: '/src/assets/sample-pothole.jpg',
+        status: 'in-progress',
+        upvotes: 15,
+        estimatedTime: '2 days'
+      },
+      {
+        id: 2,
+        title: 'Overflowing garbage bin',
+        description: 'Garbage bin overflowing for 3 days, creating hygiene issues',
+        location: 'Jayanagar 4th Block',
+        priority: 'medium',
+        category: 'Sanitation',
+        reportedBy: 'Priya Sharma',
+        reportedDate: '2024-01-19',
+        assignedTo: 'Sanitation Department',
+        image: '/src/assets/sample-garbage.jpg',
+        status: 'assigned',
+        upvotes: 8,
+        estimatedTime: '1 day'
+      },
+      {
+        id: 3,
+        title: 'Blocked drainage causing flooding',
+        description: 'Drainage system completely blocked after recent rains',
+        location: 'BTM Layout 2nd Stage',
+        priority: 'high',
+        category: 'Drainage',
+        reportedBy: 'Rajeev Kumar',
+        reportedDate: '2024-01-18',
+        assignedTo: 'Water Works Department',
+        image: '/src/assets/sample-drainage.jpg',
+        status: 'in-progress',
+        upvotes: 22,
+        estimatedTime: '3 days'
+      },
+      {
+        id: 4,
+        title: 'Street light not working',
+        description: 'Multiple street lights not functioning, safety concern',
+        location: 'Indiranagar 12th Main',
+        priority: 'medium',
+        category: 'Street Lighting',
+        reportedBy: 'Meera Iyer',
+        reportedDate: '2024-01-17',
+        assignedTo: 'Electrical Department',
+        image: '/src/assets/sample-streetlight.jpg',
+        status: 'assigned',
+        upvotes: 6,
+        estimatedTime: '1 day'
+      }
+    ];
+    
+    setIssues(mockIssues);
+    
+    // Simulate loading time
+    setTimeout(() => setIsLoading(false), 2000);
+  }, []);
+
+  const handleSetLanguage = (lang: Language) => {
+    setLanguage(lang);
+    localStorage.setItem('sheharfix-language', lang);
+  };
+
+  const login = async (email: string, password: string, role: UserRole): Promise<boolean> => {
+    // Try real backend auth first (uses username = email)
+    try {
+      let resp = await fetch('/api/auth/login', {
+        method: 'POST',
+        headers: { 'Content-Type': 'application/json' },
+        body: JSON.stringify({ username: email, password }),
+      });
+      if (!resp.ok) {
+        // Attempt auto-register (as citizen unless admin explicitly requested)
+        const registerRole = role === 'admin' ? 'admin' : 'citizen';
+        const reg = await fetch('/api/auth/register', {
+          method: 'POST',
+          headers: { 'Content-Type': 'application/json' },
+          body: JSON.stringify({ username: email, password, role: registerRole }),
+        });
+        // Ignore register failure silently and try login again anyway
+        resp = await fetch('/api/auth/login', {
+          method: 'POST',
+          headers: { 'Content-Type': 'application/json' },
+          body: JSON.stringify({ username: email, password }),
+        });
+      }
+      if (resp.ok) {
+        const data = await resp.json();
+        const backendUser: User = {
+          id: data.user?.id || data.user?._id || data.user?.username || email,
+          name: data.user?.username || email.split('@')[0],
+          email,
+          role: data.user?.role === 'admin' ? 'admin' : 'citizen',
+          avatar: data.user?.avatarUrl,
+        };
+        setUser(backendUser);
+        setToken(data.token || null);
+        localStorage.setItem('sheharfix-user', JSON.stringify(backendUser));
+        if (data.token) localStorage.setItem('token', data.token);
+        return true;
+      }
+    } catch {
+      // ignore and fallback to mock below
+    }
+
+    // Fallback: mock authentication
+    if (email && password) {
+      const mockUser: User = {
+        id: Math.random().toString(36).substr(2, 9),
+        name: role === 'citizen' ? 'Priya Sharma' : 'Rajesh Kumar',
+        email,
+        role,
+        avatar: `https://api.dicebear.com/7.x/avataaars/svg?seed=${email}`,
+        points: role === 'citizen' ? 1247 : undefined,
+        level: role === 'citizen' ? 5 : undefined,
+        badges: role === 'citizen' ? ['Street Guardian', 'Voice of Change'] : undefined
+      };
+      setUser(mockUser);
+      localStorage.setItem('sheharfix-user', JSON.stringify(mockUser));
+      // no real token in mock mode
+      return true;
+    }
+    return false;
+  };
+
+  const signup = async (userData: { name: string; email: string; phone: string; role: UserRole }) => {
+    // Mock signup - in real implementation, this would call your API
+    const mockUser: User = {
+      id: Date.now().toString(),
+      name: userData.name,
+      email: userData.email,
+      role: userData.role,
+      phone: userData.phone,
+      points: userData.role === 'citizen' ? 0 : undefined,
+      level: userData.role === 'citizen' ? 1 : undefined,
+      badges: userData.role === 'citizen' ? [] : undefined,
+    };
+    
+    setUser(mockUser);
+    localStorage.setItem('sheharfix-user', JSON.stringify(mockUser));
+  };
+
+  const uploadIssuePhoto = async (issueId: number, photoFile: File): Promise<string> => {
+    // Mock photo upload - in real implementation, this would upload to your server
+    return new Promise((resolve) => {
+      const reader = new FileReader();
+      reader.onload = (e) => {
+        const photoUrl = e.target?.result as string;
+        
+        // Update issue with uploaded photo
+        setIssues(prevIssues => 
+          prevIssues.map(issue => 
+            issue.id === issueId 
+              ? { ...issue, afterImage: photoUrl, status: 'in-progress' as const }
+              : issue
+          )
+        );
+        
+        resolve(photoUrl);
+      };
+      reader.readAsDataURL(photoFile);
+    });
+  };
+
+  const markIssueResolved = (issueId: number, afterImage?: string, cost?: string) => {
+    const issueToResolve = issues.find(issue => issue.id === issueId);
+    if (!issueToResolve) return;
+    
+    const resolvedIssue: Issue = {
+      ...issueToResolve,
+      status: 'resolved',
+      resolvedDate: new Date().toISOString().split('T')[0],
+      afterImage: afterImage || issueToResolve.afterImage || issueToResolve.image,
+      cost: cost || '₹15,000'
+    };
+    
+    // Add to resolved issues
+    const updatedResolvedIssues = [resolvedIssue, ...resolvedIssues];
+    setResolvedIssues(updatedResolvedIssues);
+    
+    // Remove from active issues
+    setIssues(prevIssues => prevIssues.filter(issue => issue.id !== issueId));
+    
+    // Save to localStorage
+    localStorage.setItem('sheharfix-resolved-issues', JSON.stringify(updatedResolvedIssues));
+  };
+
+  const logout = () => {
+    setUser(null);
+    setToken(null);
+    localStorage.removeItem('sheharfix-user');
+    localStorage.removeItem('token');
+  };
+
+  return (
+    <AppContext.Provider value={{
+      user,
+      token,
+      language,
+      issues,
+      resolvedIssues,
+      setLanguage: handleSetLanguage,
+      login,
+      signup,
+      logout,
+      uploadIssuePhoto,
+      markIssueResolved,
+      isLoading,
+      isNavigating,
+      setIsNavigating
+    }}>
+      {children}
+    </AppContext.Provider>
+  );
+};
+
+export const useApp = () => {
+  const context = useContext(AppContext);
+  if (!context) {
+    throw new Error('useApp must be used within AppProvider');
+  }
+  return context;
+};
+
+export const useTranslation = () => {
+  const { language } = useApp();
+  return {
+    t: (key: keyof typeof translations.en) => translations[language][key] || translations.en[key],
+    language
+  };
+};